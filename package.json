--- conflicted
+++ resolved
@@ -1,12 +1,7 @@
 {
   "name": "@just-every/search",
-<<<<<<< HEAD
-  "version": "1.0.0",
-  "description": "Search every provider at once - Google, Anthropic, OpenAI, Perplexity, X.AI and Brave.",
-=======
   "version": "1.0.1",
   "description": "Web search utility for MAGI system",
->>>>>>> 022bcdd5
   "main": "dist/index.js",
   "types": "dist/index.d.ts",
   "type": "module",
